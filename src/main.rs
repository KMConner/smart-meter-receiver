--- conflicted
+++ resolved
@@ -1,9 +1,6 @@
 mod serial;
-<<<<<<< HEAD
+mod parser;
 mod wisun_module;
-=======
-mod parser;
->>>>>>> f2d6ca35
 use serial::Connection;
 
 fn main() {
